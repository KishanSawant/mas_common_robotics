--- conflicted
+++ resolved
@@ -12,11 +12,7 @@
 using namespace std;
 
 PLUGINLIB_EXPORT_CLASS(diagnostic_aggregator::mcr_node_analyzer,
-<<<<<<< HEAD
                          diagnostic_aggregator::Analyzer)
-=======
-                       diagnostic_aggregator::Analyzer)
->>>>>>> d25f9a78
 
 namespace diagnostic_aggregator
 {

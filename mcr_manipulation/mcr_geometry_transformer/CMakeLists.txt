cmake_minimum_required(VERSION 2.8.3)
project(mcr_geometry_transformer)

find_package(catkin REQUIRED
  COMPONENTS
    roscpp
    tf
    tf_conversions
<<<<<<< HEAD
#    orocos_kdl
=======
>>>>>>> 77e24569
    geometry_msgs
    rosunit
)
find_package(orocos_kdl REQUIRED)

find_package(orocos_kdl)

catkin_python_setup()

catkin_package(
  LIBRARIES geometry_transformer
  CATKIN_DEPENDS
    roscpp
    rospy
    tf
    tf_conversions
<<<<<<< HEAD
#    orocos_kdl
=======
>>>>>>> 77e24569
    geometry_msgs
    rosunit
)

include_directories(
  common/include
  ros/include
)

add_library(geometry_transformer
  ros/src/geometry_transformer.cpp
  common/src/geometry_transformer_util.cpp
  ${catkin_LIBRARIES}
)


# Unit testing
catkin_add_gtest(geometry_transformer_util_test
  common/test/geometry_transformer_util_test.cpp
)

target_link_libraries(geometry_transformer_util_test
  geometry_transformer
  ${catkin_LIBRARIES}
)

catkin_add_nosetests(common/scripts/test)<|MERGE_RESOLUTION|>--- conflicted
+++ resolved
@@ -6,16 +6,10 @@
     roscpp
     tf
     tf_conversions
-<<<<<<< HEAD
-#    orocos_kdl
-=======
->>>>>>> 77e24569
     geometry_msgs
     rosunit
 )
 find_package(orocos_kdl REQUIRED)
-
-find_package(orocos_kdl)
 
 catkin_python_setup()
 
@@ -26,10 +20,6 @@
     rospy
     tf
     tf_conversions
-<<<<<<< HEAD
-#    orocos_kdl
-=======
->>>>>>> 77e24569
     geometry_msgs
     rosunit
 )
